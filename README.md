# Taskgist

[![PyPI version](https://img.shields.io/pypi/v/taskgist.svg?style=flat-square)](https://pypi.org/project/taskgist/)
[![Python versions](https://img.shields.io/pypi/pyversions/taskgist.svg?style=flat-square)](https://pypi.org/project/taskgist/)
[![License](https://img.shields.io/pypi/l/taskgist.svg?style=flat-square)](https://opensource.org/licenses/MIT)

Taskgist generates a concise, hyphenated "gist" or keyword phrase from a software engineering task description. It uses [BoundaryML (BAML)](https://docs.boundaryml.com/) to interact with Google's Gemini Large Language Models (LLMs) for intelligent keyword extraction.

## Overview

Taskgist is a command-line tool designed to quickly summarize development tasks into a short, memorable, and usable string. This "gist" can be useful for:

* Generating branch names (e.g., `feature/create-user-auth`).
* Prefixing commit messages.
* Quick task identifiers in notes or discussions.

The tool processes natural language task descriptions, extracts key actions and terms, and formats them into a hyphenated phrase.

## Features

* **LLM-powered summarization**: Leverages Google's Gemini models via BAML for nuanced keyword extraction.
* **Concise output**: Generates short, hyphenated phrases focusing on action verbs and essential terms.
* **Flexible input**: Accepts task descriptions directly as a command-line argument or from a text file.
* **BAML integration**: Utilizes BAML for defining LLM interactions, data structures, and tests.
* **Modern Python tooling**: Uses `uv` for fast dependency management and `just` for task running.
* **CLI interface**: Easy to use and integrate into scripts or development workflows.

## How it works

1. You provide a task description (e.g., "Implement user login with two-factor authentication").
2. Taskgist uses a BAML function (`ExtractKeywords` defined in `src/taskgist/baml_src/keywords.baml`) to send this description to the configured LLM (currently Google Gemini FlashLite, as defined in `src/taskgist/baml_src/clients.baml`).
3. The BAML function instructs the LLM to extract an action verb and a concise keyword phrase, omitting common articles, prepositions, and pronouns.
4. The LLM returns a structured `KeywordPhrase` object (defined in BAML).
5. Taskgist processes this object to create a hyphenated string (e.g., `implement-user-login-two-factor-authentication`).
6. The tool is designed to output *only* the final generated gist to standard output, making it suitable for piping to other commands. All diagnostic messages, logs, or errors are directed to standard error.

## Prerequisites

### For users

* **Python 3.12 or higher.**
* **A Google AI API key for Gemini models.** You will need to set the `GEMINI_API_KEY` environment variable (see [Configuration](#configuration) below).
* **pip** (or **uv pip**) for installing the package.

### For developers (in addition to user prerequisites)

* [uv](https://github.com/astral-sh/uv): For project and environment management. Follow the installation instructions on their site.
* [just](https://github.com/casey/just): A command runner.

## Installation

### For users (Recommended)

The easiest way to install `taskgist` is using the pre-compiled wheel file from the latest GitHub release:

1. **Download the `.whl` file:**
    Go to the [latest release page](https://github.com/ngirard/taskgist/releases/latest).
    Download the `.whl` file (e.g., `taskgist-X.Y.Z-py3-none-any.whl`) from the "Assets" section.

2. **Install using pip:**
    Open your terminal and navigate to the directory where you downloaded the file. Then, install it using `pip` (or `uv pip` if you have `uv` installed and prefer to use it):
    ```bash
    pip install taskgist-X.Y.Z-py3-none-any.whl
    ```
    (Replace `taskgist-X.Y.Z-py3-none-any.whl` with the actual filename you downloaded).

    This will install `taskgist` and its dependencies into your Python environment.

3. **Configure API Key:**
    Proceed to the [Configuration](#configuration) section to set up your `GEMINI_API_KEY`.

Alternatively, you can install it from within another project via
```sh
uv pip install git+https://github.com/ngirard/taskgist
```

### For developers

If you want to contribute to `taskgist` or modify the source code:

1. **Clone the repository:**
    ```bash
    git clone https://github.com/ngirard/taskgist.git
    cd taskgist
    ```

2. **Set up the environment and install dependencies:**
    `uv` will create a virtual environment (typically `.venv`) and install all dependencies specified in `pyproject.toml`, including `taskgist` in editable mode.
    ```bash
    just sync
    ```
    Alternatively, you can run the `uv` commands directly:
    ```bash
    uv venv  # Create virtual environment
    uv sync  # Sync dependencies
    ```

3. **Generate the BAML client:**
    BAML functions are compiled into a Python client. Generate it by running:
    ```bash
    just baml-generate
    ```
    This command is also part of the default `just` task.

## Configuration

Taskgist requires a Google AI API key to interact with the Gemini LLM.

1. Obtain an API key from [Google AI Studio](https://aistudio.google.com/app/apikey).
2. Set the `GEMINI_API_KEY` environment variable. The recommended way is to create a `.env` file in the project root:

    ```env
    # .env
    GEMINI_API_KEY="YOUR_GEMINI_API_KEY_HERE"
    ```
    Taskgist will automatically load variables from this `.env` file at runtime.

## Usage

Once installed and configured, you can use the `taskgist` CLI. Ensure your virtual environment is activated if you're not using `just run` or `uv run`.

**Check the installed version:**
```bash
taskgist --version
<<<<<<< HEAD
# Outputs something like:
# taskgist 0.2.0
=======
>>>>>>> b02ca8e6
```

**Basic usage with a string input:**
```bash
taskgist "Create a new user authentication system with email verification and password reset capabilities"
```
Example output:
```
create-user-authentication-email-verification-password-reset
```

**Using a file input:**
Create a file, for example, `my_task.txt`, with your task description:
```
Implement a feature to allow users to upload profile pictures.
The system should support JPG and PNG formats and resize images to a maximum of 500x500 pixels.
```
Then run `taskgist` pointing to the file, prefixed with `@:`:
```bash
taskgist "@:my_task.txt"
```
Example output:
```
implement-user-upload-profile-pictures
```

**Running via `just`:**
The `justfile` provides a convenient way to run the tool with arguments:
```bash
just run "Refactor the database schema for better performance"
just run "@:path/to/your/task_description.txt"
```

## Development

This project uses `just` as a command runner and `uv` for Python packaging and virtual environment management.

**Setting up the development environment:**
Ensure `uv` and `just` are installed. Then, clone the repository and run:
```bash
just # This runs sync, baml-generate, and lint
```

**Common development commands (see `justfile` for details):**

* `just`: Default task. Runs `sync`, `baml-generate`, and `lint`.
* `just sync`: Creates a virtual environment (if needed) and installs/updates dependencies using `uv sync`.
* `just baml-generate`: Generates the BAML Python client code. This is necessary after any changes to files in `src/taskgist/baml_src/`. The generated client is placed in `src/taskgist/baml_client/`.
* `just baml-test`: Runs tests defined within the BAML files (e.g., in `keywords.baml`). This uses `baml-cli test`.
* `just lint`: Lints the Python code using Ruff.
* `just format`: Formats the Python code using Ruff.
* `just build`: Builds the Python package (sdist and wheel) into the `dist/` directory.
* `just run "<task_description>"`: A wrapper to execute the `taskgist` CLI tool with the provided task description.
* `just clean`: Removes build artifacts, Python caches, and the generated BAML client directory.
* `just install-editable`: Installs the package in editable mode using `uv pip install -e .` (usually handled by `uv sync`).

## Project structure

```
.
├── src
│   └── taskgist
│       ├── baml_src/         # BAML definitions
│       │   ├── clients.baml    # LLM client configurations (e.g., Gemini)
│       │   ├── generators.baml # BAML client generator configuration
│       │   └── keywords.baml   # BAML functions, classes, and tests for keyword extraction
│       ├── baml_client/      # Generated BAML Python client (auto-generated, do not edit directly)
│       ├── __init__.py       # Package initializer (contains __version__)
│       └── main.py           # CLI entrypoint and core Python logic
├── justfile                  # Command runner recipes using 'just'
├── pyproject.toml            # Project metadata, dependencies, and build configuration (PEP 621)
└── README.md                 # This file
```

### BAML components

The core LLM interaction logic is defined in the `src/taskgist/baml_src/` directory:

* **`clients.baml`**: Defines the LLM client(s). Currently configured for `FlashLite` (a Google Gemini model) and specifies how to authenticate (using `GEMINI_API_KEY` from environment variables).
* **`generators.baml`**: Configures how the BAML Python client code is generated by `baml-cli generate`. It specifies the output directory (`../`, relative to `baml_src/`, meaning `src/taskgist/baml_client/`) and the BAML version.
* **`keywords.baml`**:
    * `class KeywordPhrase`: Defines the expected structured output from the LLM (an `actionVerb` and a list of `phrase` strings).
    * `function ExtractKeywords`: The main BAML function. It takes a `taskDescription` string, includes a detailed prompt for the LLM, and specifies `KeywordPhrase` as its return type.
    * `test ...`: Inline test cases for the `ExtractKeywords` function. These can be executed using `just baml-test`.

## License

This project is licensed under the MIT License. See the `pyproject.toml` file for license information.

## Contributing

Contributions are welcome! If you have suggestions for improvements, new features, or find any bugs, please feel free to:

1. Open an issue to discuss the change.
2. Fork the repository, make your changes, and submit a pull request.

Please ensure your code adheres to the project's linting and formatting standards (run `just lint` and `just format`).<|MERGE_RESOLUTION|>--- conflicted
+++ resolved
@@ -118,16 +118,6 @@
 ## Usage
 
 Once installed and configured, you can use the `taskgist` CLI. Ensure your virtual environment is activated if you're not using `just run` or `uv run`.
-
-**Check the installed version:**
-```bash
-taskgist --version
-<<<<<<< HEAD
-# Outputs something like:
-# taskgist 0.2.0
-=======
->>>>>>> b02ca8e6
-```
 
 **Basic usage with a string input:**
 ```bash
