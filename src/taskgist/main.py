--- conflicted
+++ resolved
@@ -140,16 +140,9 @@
         formatter_class=argparse.RawTextHelpFormatter,
     )
     parser.add_argument(
-<<<<<<< HEAD
-        "-v",
         "--version",
         action="version",
         version=f"%(prog)s {__version__}",
-=======
-        "--version",
-        action="store_true",
-        help="Show program's version number and exit",
->>>>>>> b02ca8e6
     )
     parser.add_argument(
         "task",
